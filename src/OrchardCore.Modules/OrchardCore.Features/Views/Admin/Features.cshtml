@model FeaturesViewModel

@{
//var lifecycleStatusClassDictionary = new Dictionary<LifecycleStatus, string> {
//    { LifecycleStatus.Production, "fa-check" },
//    { LifecycleStatus.Preview, "fa-info-circle" },
//    { LifecycleStatus.Deprecated, "fa-exclamation-circle" }
//};
}
<h1>@RenderTitleSegments(T["Features"])</h1>

<nav class="admin-toolbar">
    <div class="nav justify-content-end">
        @*
            <fieldset class="form-group">
                @Html.Hidden("force", true)
                @Html.Hidden("featureIds")
                <input id="bulkActions" name="bulkAction" type="hidden" value="@FeaturesBulkAction.None" />
                <button name="submit.BulkExecute" type="submit" class="hidden" value="yes">@T["Execute"]</button>
                <div class="btn-group">
                    <button type="button" class="btn btn-primary dropdown-toggle" data-toggle="dropdown">
                        <i class="fa fa-bolt"></i> @T["Bulk Actions"] <span class="caret"></span>
                    </button>&nbsp;
                    <ul class="dropdown-menu" role="menu">
                        <li><a href="#" data-bulk-action-confirm="@T["Are you sure you want to enable these items?"]" data-bulk-action="@FeaturesBulkAction.Enable">@T["Enable"]</a></li>
                        <li><a href="#" data-bulk-action-confirm="@T["Are you sure you want to disable these items? "]" data -bulk-action="@FeaturesBulkAction.Disable">@T["Disable"]</a></li>
                        <li><a href="#" data-bulk-action-confirm="@T["Are you sure you want to update these items? "]" data -bulk-action="@FeaturesBulkAction.Update">@T["Update"]</a></li>
                        <li><a href="#" data-bulk-action-confirm="@T["Are you sure you want to toggle these items? "]" data -bulk-action="@FeaturesBulkAction.Toggle">@T["Toggle"]</a></li>
                    </ul>
                </div>
                <select id="publishActions" name="bulkAction">
                    <option value="@FeaturesBulkAction.None">@T["Choose action..."]</option>
                    <option value="@FeaturesBulkAction.Enable">@T["Enable"]</option>
                    <option value="@FeaturesBulkAction.Disable">@T["Disable"]</option>
                    <option value="@FeaturesBulkAction.Toggle">@T["Toggle"]</option>
                </select>
                <button type="submit" name="submit.BulkExecute" value="yes" class="btn-primary">@T["Execute"]</button>
            </fieldset>
            *@

        <form class="form-inline float-right" autocomplete="off" method="get">
            <input id="search-box" class="form-control" type="text" placeholder="@T["Search"]" autofocus="autofocus">
        </form>
    </div>
</nav>

<form asp-action="Features">
    @{
        var featureGroups = Model.Features.GroupBy(f => f.Descriptor.Category).ToList(); //.OrderBy(f => f.Descriptor.Category, new DoghouseComparer("Core"))
        foreach (var featureGroup in featureGroups)
        {
            if (!featureGroup.Any(x => Model.IsAllowed(x.Descriptor.Extension)))
            {
                continue;
            }
            var categoryName = featureGroup.First().Descriptor.Category ?? T["Uncategorized"].Value; //LocalizedString.TextOrDefault(featureGroup.First().Descriptor.Category, T("Uncategorized"));
            var categoryClassName = string.Format("category {0}", Html.Encode(categoryName.ToString())); //Html.Encode(categoryName.ToString().HtmlClassify()));
            if (featureGroup == featureGroups.First())
            {
                categoryClassName += " first";
            }
            if (featureGroup == featureGroups.Last())
            {
                categoryClassName += " last";
            }

            <p>
                @{
                    var features = featureGroup.OrderBy(f => f.Descriptor.Name);
                    var categoryFeatureNames = String.Join(" ", features.Select(f => f.Descriptor.Name));
                }  
                <h2 data-filter-value="@categoryFeatureNames">@categoryName</h2>
                <ul class="list-group" data-filter-value="@categoryFeatureNames">
                    @{
                        foreach (var feature in features)
                        {
                            if (!Model.IsAllowed(feature.Descriptor.Extension))
                            {
                                continue;
                            }

                            //var lifecycleStatus = feature.Descriptor.Extension.LifecycleStatus;
                            var featureId = feature.Descriptor.Id;
                            var featureName = feature.Descriptor.Name;
                            var featureState = feature.IsEnabled ? "enabled" : "disabled";

                            var dependencies = (from d in feature.Descriptor.Dependencies
                                                select (from f in Model.Features where f.Descriptor.Id == d select f).SingleOrDefault()).Where(f => f != null).OrderBy(f => f.Descriptor.Name);
                            var missingDependencies = feature.Descriptor.Dependencies
                                .Where(d => !Model.Features.Any(f => f.Descriptor.Id == d));
                            var showDisable = true; // categoryName.ToString() != "Core";
                            var showEnable = Model.IsAllowed(feature.Descriptor.Extension) && !missingDependencies.Any() && feature.Descriptor.Id != "OrchardCore.Setup";

                            <li class="list-group-item" data-filter-value="@featureName">
                                <div class="properties">
                                    <div class="related">
                                        @if (showEnable && !feature.IsEnabled)
                                        {
                                            <a asp-action="Enable" asp-route-id="@feature.Descriptor.Id" class="btn btn-primary btn-sm" itemprop="UnsafeUrl">@T["Enable"]</a>
                                        }

                                        @if (showDisable && feature.IsEnabled)
                                        {
                                            <a asp-action="Disable" asp-route-id="@feature.Descriptor.Id" class="btn btn-danger btn-sm" itemprop="UnsafeUrl">@T["Disable"]</a>
                                        }
                                    </div>
                                    @* Display the checkbox ?*@
                                    @if ((showEnable && !feature.IsEnabled) || (showDisable && feature.IsEnabled))
                                    {
                                        <div class="form-check">
                                            <h5>
<<<<<<< HEAD
                                                <label for="@feature.Descriptor.Id" class="form-check-label">
                                                    <input type="checkbox" name="featureIds" id="@feature.Descriptor.Id" value="@feature.Descriptor.Id" class="form-check-input" />
=======
                                                <label for="@feature.Descriptor.Id">
                                                    <input type="checkbox" name="featureIds" id="@feature.Descriptor.Id" value="@feature.Descriptor.Id"/>
>>>>>>> d8a17ee4
                                                    @featureName
                                                </label>
                                            </h5>
                                        </div>
                                    }
                                    else
                                    {
                                        <h5>@featureName</h5>
                                    }

                                    <p class="text-muted">@feature.Descriptor.Description</p>
                                    <div>
                                        @if (feature.Descriptor.Dependencies != null && feature.Descriptor.Dependencies.Any())
                                        {
                                            @foreach (var d in dependencies)
                                            {
                                                <span class="badge badge-info">
                                                    @(string.IsNullOrEmpty(d.Descriptor.Name) ? d.Descriptor.Id : d.Descriptor.Name)
                                                </span>
                                            }
                                            @foreach (var d in missingDependencies)
                                            {
                                                <span class="badge badge-warning">
                                                    @d
                                                </span>
                                            }
                                        }
                                    </div>
                                </div>
                            </li>
                        }
                    }
                </ul>
            </p>
        }
    }

    @*<li class="@featureClassName" id="@featureId" title="@string.Format(feature.IsEnabled ? "{0} is enabled" : "{0} is disabled", featureName)">
            <div class="panel panel-default panel-heading-fullwidth panel-borders">
                <div class="panel-heading">
                    <div class="title">
                        @if ((showEnable && !feature.IsEnabled) || (showDisable && feature.IsEnabled))
                        {
                            <span class="or-checkbox">
                                <input type="checkbox" name="featureIds" id="@feature.Descriptor.Id" value="@feature.Descriptor.Id" />
                                <label for="@feature.Descriptor.Id">
                                    @featureName
                                </label>
                            </span>
                        }
                        else
                        {
                            @featureName
                        }
                    </div>
                    <div class="tools">
                        @if (showDisable && feature.IsEnabled)
                        {
                            var dependantsJoined = string.Join(", ", feature.DependentFeatures.Select(f => f.Name));
                            <div class="switch-button">
                                <input type="checkbox" checked="" name="swt@(feature.Descriptor.Id)" id="swt@(feature.Descriptor.Id)"><span>
                                    <label for="swt@(feature.Descriptor.Id)" data-feature-id="@feature.Descriptor.Id" data-feature-action="@FeaturesBulkAction.Disable" data-feature-force="true" data-feature-dependants="@dependantsJoined">@T["Disable"]</label>
                                </span>
                            </div>
                        }

                        @if (showEnable && !feature.IsEnabled)
                        {
                            <div class="switch-button">
                                <input type="checkbox" name="swt@(feature.Descriptor.Id)" id="swt@(feature.Descriptor.Id)"><span>
                                    <label for="swt@(feature.Descriptor.Id)" data-feature-id="@feature.Descriptor.Id" data-feature-action="@FeaturesBulkAction.Enable" data-feature-force="true">@T["Enable"]</label>
                                </span>
                            </div>
                        }

                        @if (feature.NeedsUpdate)
                        {
                            <span class="icon s7-upload">
                                <a href="#" data-feature-id="@feature.Descriptor.Id" data-feature-action="@FeaturesBulkAction.Update" data-feature-force="false">@T["Update"]</a>
                            </span>
                        }
                    </div>
                </div>
                <div class="panel-body">
                    <p class="description" title="@feature.Descriptor.Description">@feature.Descriptor.Description</p>
                    @if (feature.Descriptor.Dependencies != null && feature.Descriptor.Dependencies.Any())
                    {
                        <div class="dependencies">
                            <h4>@T["Depends on:"]</h4>
                            <ul>
                                @foreach (var d in dependencies)
                                {
                                    <li>
                                        <a href="#@d">@(string.IsNullOrEmpty(d.Descriptor.Name) ? d.Descriptor.Id : d.Descriptor.Name)</a>
                                    </li>
                                }
                            </ul>
                        </div>
                    }
                    @if (missingDependencies.Any())
                    {
                        <div class="missingdependencies">
                            <h4>@T["Missing:"]</h4>
                            <ul>
                                @foreach (var d in missingDependencies)
                                {
                                    <li>
                                        @d
                                    </li>
                                }
                            </ul>
                        </div>}
                </div>
                <div class="panel-footer">
                        @if (lifecycleStatus != LifecycleStatus.Production) {
                            var iconClass = lifecycleStatusClassDictionary[lifecycleStatus];
                            <div class="lifecycle-status lifecycle-status-@feature.Descriptor.Extension.LifecycleStatus.ToString().HtmlClassify()">
                                <i class="fa @iconClass"></i>
                                @T(lifecycleStatus.ToString())
                            </div>
                        }
                    </div>
            </div>
        </li>*@
</form>
<script at="Foot" type="text/javascript">
    //<![CDATA[
    var confirmDisableMessage = '@T["Disabling this feature will also disable the following dependent features. Are you sure you want to continue?"]'; //HttpUtility.JavaScriptStringEncode()


    $(function() {
        var searchBox = $('#search-box');

        // On each keypress filter the list of features
        searchBox.keyup(function(e) {
            var search = $(this).val().toLowerCase();
            var elementsToFilter = $("[data-filter-value]");

            // On ESC, clear the search box and display all features
            if (e.keyCode == 27 || search == '') {
                searchBox.val('');
                elementsToFilter.toggle(true);
            } else {
                elementsToFilter.each(function() {
                    var text = $(this).data('filter-value').toLowerCase();
                    var found = text.indexOf(search) > -1;
                    $(this).toggle(found);
                });
            }
        });
    });
    //]]>
</script><|MERGE_RESOLUTION|>--- conflicted
+++ resolved
@@ -109,13 +109,8 @@
                                     {
                                         <div class="form-check">
                                             <h5>
-<<<<<<< HEAD
                                                 <label for="@feature.Descriptor.Id" class="form-check-label">
                                                     <input type="checkbox" name="featureIds" id="@feature.Descriptor.Id" value="@feature.Descriptor.Id" class="form-check-input" />
-=======
-                                                <label for="@feature.Descriptor.Id">
-                                                    <input type="checkbox" name="featureIds" id="@feature.Descriptor.Id" value="@feature.Descriptor.Id"/>
->>>>>>> d8a17ee4
                                                     @featureName
                                                 </label>
                                             </h5>
